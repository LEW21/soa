/* zmq_endpoint.h                                                  -*- C++ -*-
   Jeremy Barnes, 25 September 2012
   Copyright (c) 2012 Datacratic Inc.  All rights reserved.

   Endpoints for zeromq.
*/

#ifndef __service__zmq_endpoint_h__
#define __service__zmq_endpoint_h__

#include "named_endpoint.h"
#include "message_loop.h"
#include <set>
#include <type_traits>
#include "jml/utils/smart_ptr_utils.h"
#include "jml/utils/vector_utils.h"
#include <boost/make_shared.hpp>
#include "jml/arch/backtrace.h"
#include "jml/arch/timers.h"
#include "zmq_utils.h"

namespace Datacratic {


/*****************************************************************************/
/* ZMQ EVENT SOURCE                                                          */
/*****************************************************************************/

/** Adaptor that allows any zeromq socket to hook into an event loop. */

struct ZmqEventSource : public AsyncEventSource {

    typedef std::function<void (std::vector<std::string>)>
        AsyncMessageHandler;
    AsyncMessageHandler asyncMessageHandler;

    typedef std::function<std::vector<std::string> (std::vector<std::string>)>
        SyncMessageHandler;
    SyncMessageHandler syncMessageHandler;

    typedef std::mutex SocketLock;

    ZmqEventSource();

    ZmqEventSource(zmq::socket_t & socket, SocketLock * lock = nullptr);

    /** Construct the event source from a function object that returns
        something that is not convertible to a std::vector<std::string>.
        This will cause the asynchronous message handler to be replaced
        by the passed function.
    */
    template<typename T>
    ZmqEventSource(zmq::socket_t & socket,
                   const T & handler,
                   SocketLock * lock = nullptr,
                   typename std::enable_if<!std::is_convertible<decltype(std::declval<T>()(std::declval<std::vector<std::string> >())),
                                                                std::vector<std::string> >::value, void>::type * = 0)
        : asyncMessageHandler(handler)
    {
        init(socket, lock);
    }

    /** Construct the event source from a function object that returns a
        std::vector<std::string>.  This will cause the synchronous message
        handler to be replaced by the passed function.
    */
    template<typename T>
    ZmqEventSource(zmq::socket_t & socket,
                   const T & handler,
                   SocketLock * lock = nullptr,
                   typename std::enable_if<std::is_convertible<decltype(std::declval<T>()(std::declval<std::vector<std::string> >())),
                                                                std::vector<std::string> >::value, void>::type * = 0)
        : syncMessageHandler(handler)
    {
        init(socket, lock);
    }

    void init(zmq::socket_t & socket, SocketLock * lock = nullptr);

    virtual int selectFd() const;

    virtual bool poll() const;

    virtual bool processOne();

    /** Handle a message.  The default implementation will call
        syncMessageHandler if it is defined; otherwise it calls
        handleSyncMessage and writes back the response to the socket.
    */
    virtual void handleMessage(const std::vector<std::string> & message);

    /** Handle a message and write a synchronous response.  This will forward
        to asyncMessageHandler if defined, or otherwise throw an exception.
    */
    virtual std::vector<std::string>
    handleSyncMessage(const std::vector<std::string> & message);

    zmq::socket_t & socket() const
    {
        ExcAssert(socket_);
        return *socket_;
    }

    SocketLock * socketLock() const
    {
        return socketLock_;
    }

    zmq::socket_t * socket_;

    SocketLock * socketLock_;
};


/*****************************************************************************/
/* ZMQ BINARY EVENT SOURCE                                                   */
/*****************************************************************************/

/** Adaptor that allows any zeromq socket to hook into an event loop. */

struct ZmqBinaryEventSource : public AsyncEventSource {

    typedef std::function<void (std::vector<zmq::message_t> &&)>
        MessageHandler;
    MessageHandler messageHandler;

    ZmqBinaryEventSource()
        : socket_(0)
    {
        needsPoll = true;
    }

    ZmqBinaryEventSource(zmq::socket_t & socket,
                         MessageHandler messageHandler = MessageHandler())
        : messageHandler(std::move(messageHandler)),
          socket_(&socket)
    {
        needsPoll = true;
    }

    void init(zmq::socket_t & socket)
    {
        socket_ = &socket;
        needsPoll = true;
    }

    virtual int selectFd() const
    {
        int res = -1;
        size_t resSize = sizeof(int);
        socket().getsockopt(ZMQ_FD, &res, &resSize);
        if (res == -1)
            throw ML::Exception("no fd for zeromq socket");
        return res;
    }

    virtual bool poll() const
    {
        return getEvents(socket()).first;
    }

    virtual bool processOne()
    {
        ExcAssert(socket_);

        std::vector<zmq::message_t> messages;

        int64_t more = 1;
        size_t more_size = sizeof (more);

        while (more) {
            zmq::message_t message;
            bool got = socket_->recv(&message, messages.empty() ? ZMQ_NOBLOCK: 0);
            if (!got) return false;  // no first part available
            messages.emplace_back(std::move(message));
            socket_->getsockopt(ZMQ_RCVMORE, &more, &more_size);
        }

        handleMessage(std::move(messages));

        return poll();
    }

    /** Handle a message.  The default implementation will call
        syncMessageHandler if it is defined; otherwise it calls
        handleSyncMessage and writes back the response to the socket.
    */
    virtual void handleMessage(std::vector<zmq::message_t> && message)
    {
        if (messageHandler)
            messageHandler(std::move(message));
        else throw ML::Exception("need to override handleMessage");
    }

    zmq::socket_t & socket() const
    {
        ExcAssert(socket_);
        return *socket_;
    }

    zmq::socket_t * socket_;

};


/*****************************************************************************/
/* ZMQ BINARY TYPED EVENT SOURCE                                             */
/*****************************************************************************/

/** An adaptor that is used to deal with a zeromq connection that sends
    length one messages of a binary data structure.
*/

template<typename Arg>
struct ZmqBinaryTypedEventSource: public AsyncEventSource {

    typedef std::function<void (Arg)> MessageHandler;
    MessageHandler messageHandler;

    ZmqBinaryTypedEventSource()
        : socket_(0)
    {
        needsPoll = true;
    }

    ZmqBinaryTypedEventSource(zmq::socket_t & socket,
                              MessageHandler messageHandler = MessageHandler())
        : messageHandler(std::move(messageHandler)),
          socket_(&socket)
    {
        needsPoll = true;
    }

    void init(zmq::socket_t & socket)
    {
        socket_ = &socket;
        needsPoll = true;
    }

    virtual int selectFd() const
    {
        int res = -1;
        size_t resSize = sizeof(int);
        socket().getsockopt(ZMQ_FD, &res, &resSize);
        if (res == -1)
            throw ML::Exception("no fd for zeromq socket");
        return res;
    }

    virtual bool poll() const
    {
        return getEvents(socket()).first;
    }

#if 0
    template<typename Arg, int Index>
    const Arg &
    getArg(const std::vector<zmq::message_t> & messages,
           const ML::InPosition<Arg, Index> * arg)
    {
        auto & m = messages.at(Index);
        ExcAssertEqual(m.size(), sizeof(Arg));
        return * reinterpret_cast<const Arg *>(msg.data());
    }
#endif

    virtual bool processOne()
    {
        zmq::message_t message;
        ExcAssert(socket_);
        bool got = socket_->recv(&message, ZMQ_NOBLOCK);
        if (!got) return false;

        handleMessage(* reinterpret_cast<const Arg *>(message.data()));

        return poll();
    }

    virtual void handleMessage(const Arg & arg)
    {
        if (messageHandler)
            messageHandler(arg);
        else throw ML::Exception("handleMessage not done");
    }

    zmq::socket_t & socket() const
    {
        ExcAssert(socket_);
        return *socket_;
    }

    zmq::socket_t * socket_;
};


/*****************************************************************************/
/* ZMQ TYPED EVENT SOURCE                                                    */
/*****************************************************************************/

/** A sink that listens for zeromq messages of the format:

    1.  address      (optional)
    2.  message kind
    3.  message type
    4.  binary payload

    and calls a callback on the decoded message.
*/

template<typename T>
struct ZmqTypedEventSource: public ZmqEventSource {
    typedef std::function<void (T &&, std::string address)>
      OnMessage;

    OnMessage onMessage;
    bool routable;
    std::string messageTopic;

    ZmqTypedEventSource()
    {
    }

    ZmqTypedEventSource(zmq::socket_t & socket,
                        bool routable,
                        const std::string & messageTopic)
    {
        init(routable, messageTopic);
    }

    void init(zmq::socket_t & socket,
              bool routable,
              const std::string messageTopic)
    {
        this->routable = routable;
        this->messageTopic = messageTopic;
    }

    virtual void handleMessage(const std::vector<std::string> & message)
    {
        int expectedSize = routable + 2;
        if (message.size() != expectedSize)
            throw ML::Exception("unexpected message size in ZmqTypedMessageSink");

        int i = routable;
        if (message[i + 1] != messageTopic)
            throw ML::Exception("unexpected messake kind in ZmqTypedMessageSink");

        std::istringstream stream(message[i + 2]);
        ML::DB::Store_Reader store(stream);
        T result;
        store >> result;

        handleTypedMessage(std::move(result), routable ? message[0] : "");
    }

    virtual void handleTypedMessage(T && message, const std::string & address)
    {
        if (onMessage)
            onMessage(message, address);
        else
            throw ML::Exception("need to override handleTypedMessage or assign "
                                "to onMessage");
    }
};


/*****************************************************************************/
/* ZMQ SOCKET MONITOR                                                        */
/*****************************************************************************/

/** This class allows a zeromq socket to be monitored and events received
    on various events.

    It is an AsyncEventHandler which must be integrated into a message
    queue.  The events will be delivered when processed by the message
    queue.
*/

struct ZmqSocketMonitor : public ZmqBinaryTypedEventSource<zmq_event_t> {

    ZmqSocketMonitor(zmq::context_t & context);

    ~ZmqSocketMonitor()
    {
        shutdown();
    }

    void shutdown();

    /** Initialize the socket monitor to monitor the given socket.

        The events parameter is an event mask; see
        http://api.zeromq.org/3-2:zmq-socket-monitor for details of
        what it means.
    */
    void init(zmq::socket_t & socketToMonitor, int events = ZMQ_EVENT_ALL);

    /** Event handler for events:
        - The first argument is the address which the event concerns;
        - The second argument is
          - In the case of a success message or an event message,
            the fd which was created to deal with the socket or the
            fd on which the event occurred
          - In the case of a failure message, the errno for the failed
            operation
          - In the case of a retry message, the time (in milliseconds) when
            the operation will be retried.
    */
    typedef std::function<void (std::string, int, zmq_event_t)> EventHandler;

    // Success handlers
    EventHandler connectHandler, bindHandler, acceptHandler;

    // Socket event handlers
    EventHandler closeHandler, disconnectHandler;

    // Failure handlers
    EventHandler connectFailureHandler, acceptFailureHandler,
        bindFailureHandler, closeFailureHandler;

    // Retry handlers
    EventHandler connectRetryHandler;

    // Catch all handler, for when other handlers aren't registered
    EventHandler defaultHandler;

    /** Function called to handle an event.  Default implementation looks
        at the event type and dispatches to one of the xxxHandler variables
        above, or defaultHandler if it's empty.

        This can be overriden to modify the behaviour.
    */
    virtual int handleEvent(const zmq_event_t & event);

private:
    typedef std::mutex Lock;
    mutable Lock lock;

    /// Uri of socket connected to
    std::string connectedUri;

    /// Zeromq pull endpoint that listens to state change messages
    std::unique_ptr<zmq::socket_t> monitorEndpoint;

    /// Address of connected socket
    zmq::socket_t * monitoredSocket;
};


/*****************************************************************************/
/* ZEROMQ NAMED ENDPOINT                                                     */
/*****************************************************************************/

/** An endpoint that exposes a zeromq interface that is passive (bound to
    one or more listening ports) and is published in a configuration service.

    Note that the endpoint may be connected to more than one thing.
*/

struct ZmqNamedEndpoint : public NamedEndpoint, public MessageLoop {

    ZmqNamedEndpoint(std::shared_ptr<zmq::context_t> context);

    ~ZmqNamedEndpoint()
    {
        shutdown();
    }

    void init(std::shared_ptr<ConfigurationService> config,
              int socketType,
              const std::string & endpointName);

    void shutdown()
    {
        MessageLoop::shutdown();

        if (socket_) {
            unbindAll();
            socket_.reset();
        }

        //ML::sleep(0.1);
        monitor.shutdown();
    }

    /** Bind into a tcp port.  If the preferred port is not available, it will
        scan until it finds one that is.

        Returns the uri to connect to.
    */
    std::string bindTcp(std::string host = "", int preferredPort = 15000);

    /** Bind to the given zeromq uri, but don't publish it. */
    void bind(const std::string & address)
    {
        if (!socket_)
            throw ML::Exception("need to call ZmqNamedEndpoint::init() before "
                                "bind");

        std::unique_lock<Lock> guard(lock);
        socket_->bind(address);
        boundAddresses[address];
    }

    /** Unbind to all addresses. */
    void unbindAll()
    {
        std::unique_lock<Lock> guard(lock);
        ExcAssert(socket_);
        for (auto addr: boundAddresses)
            socket_->tryUnbind(addr.first);
    }

    template<typename... Args>
    void sendMessage(Args&&... args)
    {
        using namespace std;
        std::unique_lock<Lock> guard(lock);
        ExcAssert(socket_);
        Datacratic::sendMessage(*socket_, std::forward<Args>(args)...);
    }

    void sendMessage(const std::vector<std::string> & message)
    {
        using namespace std;
        std::unique_lock<Lock> guard(lock);
        ExcAssert(socket_);
        Datacratic::sendAll(*socket_, message);
    }

    /** Send a raw message on. */
    void sendMessage(std::vector<zmq::message_t> && message)
    {
        using namespace std;
        std::unique_lock<Lock> guard(lock);
        ExcAssert(socket_);
        for (unsigned i = 0;  i < message.size();  ++i) {
            socket_->send(message[i],
                          i == message.size() - 1
                          ? 0 : ZMQ_SNDMORE);
        }
    }

    /** Very unsafe method as it bypasses all thread safety. */
    zmq::socket_t & getSocketUnsafe() const
    {
        ExcAssert(socket_);
        return *socket_;
    }

    typedef std::function<void (std::vector<zmq::message_t> &&)>
        RawMessageHandler;
    RawMessageHandler rawMessageHandler;

    typedef std::function<void (std::vector<std::string> &&)> MessageHandler;
    MessageHandler messageHandler;

    /** Handle a message.  The default implementation will call
        syncMessageHandler if it is defined; otherwise it converts the message
        to strings and calls handleMessage.
    */
    virtual void handleRawMessage(std::vector<zmq::message_t> && message)
    {
        if (rawMessageHandler)
            rawMessageHandler(std::move(message));
        else {
            std::vector<std::string> msg2;
            for (unsigned i = 0;  i < message.size();  ++i) {
                msg2.push_back(message[i].toString());
            }
            handleMessage(std::move(msg2));
        }
    }

    virtual void handleMessage(std::vector<std::string> && message)
    {
        if (messageHandler)
            messageHandler(std::move(message));
        else throw ML::Exception("need to override handleRawMessage or "
                                 "handleMessage");
    }

    typedef std::function<void (std::string bindAddress)>
        ConnectionEventHandler;

    /** Callback for when we accept an incoming connection. */
    ConnectionEventHandler acceptEventHandler;

    /** Callback for when an incoming connection is closed. */
    ConnectionEventHandler disconnectEventHandler;

    /** Callback for when we are no longer bound to an address. */
    ConnectionEventHandler closeEventHandler;

    /** Callback for when we accept an incoming connection. */
    virtual void handleAcceptEvent(std::string boundAddress)
    {
        if (acceptEventHandler)
            acceptEventHandler(boundAddress);
    }

    /** Callback for when an incoming connection is closed. */
    virtual void handleDisconnectEvent(std::string boundAddress)
    {
        if (disconnectEventHandler)
            disconnectEventHandler(boundAddress);
    }

    /** Callback for when we are no longer bound to an address. */
    virtual void handleCloseEvent(std::string boundAddress)
    {
        if (closeEventHandler)
            closeEventHandler(boundAddress);
    }

    /** Interrogates the number of addresses we're bound to. */
    size_t numBoundAddresses() const
    {
        std::unique_lock<Lock> guard(lock);
        return boundAddresses.size();
    }

    /** Interrogate the number of connections.  If addr is the empty string
        then it is over all bound addresses.
    */
    size_t numActiveConnections(std::string addr = "") const
    {
        std::unique_lock<Lock> guard(lock);
        if (addr == "") {
            size_t result = 0;
            for (auto & addr: boundAddresses)
                result += addr.second.connectedFds.size();
            return result;
        }
        else {
            auto it = boundAddresses.find(addr);
            if (it == boundAddresses.end())
                return 0;
            return it->second.connectedFds.size();
        }
    }

private:
    typedef std::mutex Lock;
    mutable Lock lock;

    std::shared_ptr<zmq::context_t> context_;
    std::shared_ptr<zmq::socket_t> socket_;

    /// Monitor so that we can get notifications when things happen to
    /// the socket
    ZmqSocketMonitor monitor;

    struct AddressInfo {
        AddressInfo()
            : listeningFd(-1)
        {
        }

        /// File descriptor we're listening on
        int listeningFd;

        /// Set of file descriptors we're connected to
        std::set<int> connectedFds;
    };

    /// Information for each bound address
    std::map<std::string, AddressInfo> boundAddresses;

    /// Zeromq socket type
    int socketType;
};


/*****************************************************************************/
/* ZMQ NAMED CLIENT BUS                                                      */
/*****************************************************************************/

/** A named service endpoint that keeps track of the clients that are
    connected and will notify on connection and disconnection.
*/
struct ZmqNamedClientBus: public ZmqNamedEndpoint {

    ZmqNamedClientBus(std::shared_ptr<zmq::context_t> context,
                      double deadClientDelay = 5.0)
        : ZmqNamedEndpoint(context), deadClientDelay(deadClientDelay)
    {
    }

    void init(std::shared_ptr<ConfigurationService> config,
              const std::string & endpointName)
    {
        ZmqNamedEndpoint::init(config, ZMQ_XREP, endpointName);
        addPeriodic("ZmqNamedClientBus::checkClient", 1.0,
                    [=] (uint64_t v) { this->onCheckClient(v); });
    }

    virtual ~ZmqNamedClientBus()
    {
        shutdown();
    }

    void shutdown()
    {
        MessageLoop::shutdown();
        ZmqNamedEndpoint::shutdown();
    }

    /** How long until we decide a client that's not sending a heartbeat is
        dead.
    */
    double deadClientDelay;

    /** Function called when something connects to the bus */
    std::function<void (std::string)> onConnection;

    /** Function called when something disconnects from the bus (we can tell
        due to timeouts).
    */
    std::function<void (std::string)> onDisconnection;



    template<typename... Args>
    void sendMessage(const std::string & address,
                     const std::string & topic,
                     Args&&... args)
    {
        ZmqNamedEndpoint::sendMessage(address, topic,
                                      std::forward<Args>(args)...);
    }

    virtual void handleMessage(std::vector<std::string> && message)
    {
        using namespace std;
        //cerr << "ZmqNamedClientBus got message " << message << endl;

        const std::string & agent = message.at(0);
        const std::string & topic = message.at(1);

        if (topic == "HEARTBEAT") {
            // Not the first message from the client
            auto it = clientInfo.find(agent);
            if (it == clientInfo.end()) {
                // Disconnection then reconnection
                if (onConnection)
                    onConnection(agent);
                it = clientInfo.insert(make_pair(agent, ClientInfo())).first;
            }
            it->second.lastHeartbeat = Date::now();
            sendMessage(agent, "HEARTBEAT");
        }
        else if (topic == "HELLO") {
            // First message from client
            auto it = clientInfo.find(agent);
            if (it == clientInfo.end()) {
                // New connection
                if (onConnection)
                    onConnection(agent);
                it = clientInfo.insert(make_pair(agent, ClientInfo())).first;
            }
            else {
                // Client must have disappeared then reappared without us
                // noticing.
                // Do this disconnection, then the reconnection
                if (onDisconnection)
                    onDisconnection(agent);
                if (onConnection)
                    onConnection(agent);
            }
            it->second.lastHeartbeat = Date::now();
            sendMessage(agent, "HEARTBEAT");
        }
        else {
            handleClientMessage(message);
        }

#if 0
        cerr << "poll() returned " << poll() << endl;

        std::vector<std::string> msg
            = recvAllNonBlocking(socket());

        while (!msg.empty()) {
            cerr << "*** GOT FURTHER MESSAGE " << msg << endl;
            msg = recvAllNonBlocking(socket());
        }

        cerr << "poll() returned " << poll() << endl;
#endif
    }

    typedef std::function<void (std::vector<std::string>)>
    ClientMessageHandler;
    ClientMessageHandler clientMessageHandler;

    virtual void handleClientMessage(const std::vector<std::string> & message)
    {
        if (clientMessageHandler)
            clientMessageHandler(message);
        else {
            throw ML::Exception("need to assign to onClientMessage "
                                "or override handleClientMessage for message "
                                + message.at(1));
        }
#if 0
        using namespace std;
        cerr << "ZmqNamedClientBus handleClientMessage " << message << endl;
        throw ML::Exception("handleClientMessage");
#endif
    }

private:
    void onCheckClient(uint64_t numEvents)
    {
        Date now = Date::now();
        Date expiry = now.plusSeconds(-deadClientDelay);

        std::vector<std::string> deadClients;

        for (auto & c: clientInfo)
            if (c.second.lastHeartbeat < expiry)
                deadClients.push_back(c.first);

        for (auto d: deadClients) {
            if (onDisconnection)
                onDisconnection(d);
            clientInfo.erase(d);
        }
    }

    struct ClientInfo {
        ClientInfo()
            : lastHeartbeat(Date::now())
        {
        }

        Date lastHeartbeat;
    };

    std::map<std::string, ClientInfo> clientInfo;
};


/** Flags to modify how we create a connection. */
enum ConnectionStyle {
    CS_ASYNCHRONOUS,  ///< Asynchronous; returns true
    CS_SYNCHRONOUS,   ///< Synchronous; returns state of connection
    CS_MUST_SUCCEED   ///< Synchronous; returns true or throws
};




/*****************************************************************************/
/* ZEROMQ NAMED PROXY                                                        */
/*****************************************************************************/

/** Proxy to connect to a named zeromq-based service. */

// THIS SHOULD BE REPLACED BY ZmqNamedSocket

struct ZmqNamedProxy: public MessageLoop {

    ZmqNamedProxy();

    ZmqNamedProxy(std::shared_ptr<zmq::context_t> context);

    ~ZmqNamedProxy()
    {
        shutdown();
    }

    void shutdown()
    {
        MessageLoop::shutdown();
        if(socket_) {
            std::lock_guard<ZmqEventSource::SocketLock> guard(socketLock_);
            socket_.reset();
        }
    }

    bool isConnected() const { return connectionState == CONNECTED; }

    /** Type of callback for a new connection. */
    typedef std::function<void (std::string)> ConnectionHandler;

    /** Callback that will be called when we get a new connection if
        onConnect() is not overridden. */
    ConnectionHandler connectHandler;

    /** Function that will be called when we make a new connection to a
        remote service provider.
    */
    virtual void onConnect(const std::string & source)
    {
        if (connectHandler)
            connectHandler(source);
    }

    /** Callback that will be called when we get a disconnection if
        onDisconnect() is not overridden. */
    ConnectionHandler disconnectHandler;

    /** Function that will be called when we lose a connection to a
        remote service provider.
    */
    virtual void onDisconnect(const std::string & source)
    {
        if (disconnectHandler)
            disconnectHandler(source);
    }

    void init(std::shared_ptr<ConfigurationService> config,
              int socketType,
              const std::string & identity = "");

    /** Connect to the given endpoint via zeromq.  Returns whether the
        connection could be established.

        If synchronous is true, then the method will not return until
        the connection is really established.

        If mustSucceed is true, then an exception will be thrown if the
        connection cannot be established.
    */
    bool connect(const std::string & endpointName,
                 ConnectionStyle style = CS_ASYNCHRONOUS);

    /** Connect to one of the endpoints that provides the given service.
        The endpointName tells which endpoint of the service class that
        should be connected to.

        Looks up the service providers in the configuration service.
    */
    bool connectToServiceClass(const std::string & serviceClass,
                               const std::string & endpointName,
                               ConnectionStyle style = CS_ASYNCHRONOUS);

    /** Called back when one of our endpoints either changes or disappears. */
    bool onConfigChange(ConfigurationService::ChangeType change,
                        const std::string & key,
                        const Json::Value & newValue);

    /** Get the zeromq socket to listen to. */
    zmq::socket_t & socket() const
    {
        ExcAssert(socket_);
        return *socket_;
    }

    ZmqEventSource::SocketLock * socketLock() const
    {
        return &socketLock_;
    }

    template<typename... Args>
    void sendMessage(Args&&... args)
    {
        //using namespace std;
        std::lock_guard<ZmqEventSource::SocketLock> guard(socketLock_);

<<<<<<< HEAD
        if (connectionState != CONNECTED)
            std::cerr << "trying to send on an unconnected socket\n";
=======
        //ExcCheckEqual(connectionState, CONNECTED,
        //        "Trying to send on an unconnected socket.");
>>>>>>> b0bb7b24

        Datacratic::sendMessage(socket(), std::forward<Args>(args)...);
    }

    void disconnect()
    {
        if(connectionState == CONNECTED) {
            std::lock_guard<ZmqEventSource::SocketLock> guard(socketLock_);
            socket_->disconnect(connectedUri);
            onDisconnect(connectedUri);
        }

        connectionState = NOT_CONNECTED;
    }


protected:
    ConfigurationService::Watch serviceWatch, endpointWatch;
    std::shared_ptr<ConfigurationService> config;
    std::shared_ptr<zmq::context_t> context_;
    std::shared_ptr<zmq::socket_t> socket_;

    mutable ZmqEventSource::SocketLock socketLock_;

    enum ConnectionType {
        NO_CONNECTION,        ///< No connection type yet
        CONNECT_DIRECT,       ///< Connect directly to a named service
        CONNECT_TO_CLASS,     ///< Connect to a service class
    } connectionType;

    enum ConnectionState {
        NOT_CONNECTED,
        CONNECTED
    } connectionState;

    void onServiceNodeChange(const std::string & path,
                             ConfigurationService::ChangeType change);
    void onEndpointNodeChange(const std::string & path,
                              ConfigurationService::ChangeType change);

    std::string serviceClass;      ///< Service class we're connecting to
    std::string endpointName;      ///< Name of endpoint to connect to
    std::string connectedService;  ///< Name of service we're connected to
    std::string connectedUri;      ///< URI we're connected to
};


/*****************************************************************************/
/* ZEROMQ NAMED CLIENT BUS PROXY                                             */
/*****************************************************************************/

/** Class designed to go on the other end of a zeromq named client bus.  This
    takes care of sending the keepalives and will allow the other end to
    detect when the connection is broken.

*/

struct ZmqNamedClientBusProxy : public ZmqNamedProxy {

    ZmqNamedClientBusProxy()
        : timeout(2.0)
    {
    }

    ZmqNamedClientBusProxy(std::shared_ptr<zmq::context_t> context)
        : ZmqNamedProxy(context), timeout(2.0)
    {
    }

    ~ZmqNamedClientBusProxy()
    {
        shutdown();
    }

    void init(std::shared_ptr<ConfigurationService> config,
              const std::string & identity = "")
    {
        ZmqNamedProxy::init(config, ZMQ_XREQ, identity);

        auto doMessage = [=] (const std::vector<std::string> & message)
            {
                const std::string & topic = message.at(0);
                if (topic == "HEARTBEAT")
                    this->lastHeartbeat = Date::now();
                else handleMessage(message);
            };

        addSource("ZmqNamedClientBusProxy::doMessage",
                  std::make_shared<ZmqEventSource>(socket(), doMessage, socketLock()));
 
        auto doHeartbeat = [=] (int64_t skipped)
            {
                if (connectionState != CONNECTED) return;

                sendMessage("HEARTBEAT");

                auto now = Date::now();
                auto end = now.plusSeconds(-timeout);
                //if(lastHeartbeat < end) {
                    //std::cerr << "no heartbeat for " << timeout << "s... should be disconnecting from " << connectedUri << std::endl;
                    //disconnect();
                //}
            };

        addPeriodic("ZmqNamedClientBusProxy::doHeartbeat", 1.0, doHeartbeat);
   }

    void shutdown()
    {
        MessageLoop::shutdown();
        ZmqNamedProxy::shutdown();
    }

    virtual void onConnect(const std::string & where)
    {
        lastHeartbeat = Date::now();

        sendMessage("HELLO");

        if (connectHandler)
            connectHandler(where);
    }

    virtual void onDisconnect(const std::string & where)
    {
        if (disconnectHandler)
            disconnectHandler(where);
    }

    ZmqEventSource::AsyncMessageHandler messageHandler;

    virtual void handleMessage(const std::vector<std::string> & message)
    {
        if (messageHandler)
            messageHandler(message);
        else
            throw ML::Exception("need to override on messageHandler or handleMessage");
    }

    Date lastHeartbeat;
    double timeout;
};


/*****************************************************************************/
/* ZEROMQ MULTIPLE NAMED CLIENT BUS PROXY                                    */
/*****************************************************************************/

/** Class designed to go on the other end of a zeromq named client bus.  This
    takes care of sending the keepalives and will allow the other end to
    detect when the connection is broken.

*/

struct ZmqMultipleNamedClientBusProxy: public MessageLoop {

    ZmqMultipleNamedClientBusProxy()
        : zmqContext(new zmq::context_t(1))
    {
        connected = false;
    }

    ZmqMultipleNamedClientBusProxy(std::shared_ptr<zmq::context_t> context)
        : zmqContext(context)
    {
        connected = false;
    }

    ~ZmqMultipleNamedClientBusProxy()
    {
        shutdown();
    }

    void init(std::shared_ptr<ConfigurationService> config,
              const std::string & identity = "")
    {
        this->config = config;
        this->identity = identity;
    }

    void shutdown()
    {
        MessageLoop::shutdown();
        for (auto & c: connections)
            if (c.second)
                c.second->shutdown();
    }

    template<typename... Args>
    void sendMessage(const std::string & recipient,
                     const std::string & topic,
                     Args&&... args) const
    {
        std::unique_lock<Lock> guard(connectionsLock);
        auto it = connections.find(recipient);
        if (it == connections.end()) {
            throw ML::Exception("attempt to deliver " + topic + " message to unknown client "
                                + recipient);
        }
        it->second->sendMessage(topic, std::forward<Args>(args)...);
    }

    /** Connect to all instances of the given service type, and make sure
        that we listen and connect to any further ones that appear.
    */
    void connectAllServiceProviders(const std::string & serviceClass,
                                    const std::string & endpointName)
    {
        if (connected)
            throw ML::Exception("alread connected to service providers");

        this->serviceClass = serviceClass;
        this->endpointName = endpointName;

        serviceProvidersWatch.init([=] (const std::string & path,
                                        ConfigurationService::ChangeType change)
                                   {
                                       onServiceProvidersChanged("serviceClass/" + serviceClass);
                                   });

        onServiceProvidersChanged("serviceClass/" + serviceClass);
        // std::cerr << "++++after call to onServiceProvidersChanged " << std::endl;
        connected = true;
    }


    /** Connect to a single named service. */
    void connectSingleServiceProvider(const std::string & service);

    /** Connect directly to a zeromq uri. */
    void connectUri(const std::string & zmqUri);

    size_t connectionCount() const
    {
        std::unique_lock<Lock> guard(connectionsLock);
        return connections.size();
    }

    /** Type of callback for a new connection. */
    typedef std::function<void (std::string)> ConnectionHandler;

    /** Callback that will be called when we get a new connection if
        onConnect() is not overridden. */
    ConnectionHandler connectHandler;

    /** Function that will be called when we make a new connection to a
        remote service provider.
    */
    virtual void onConnect(const std::string & source)
    {
        if (connectHandler)
            connectHandler(source);
    }

    /** Callback that will be called when we get a disconnection if
        onDisconnect() is not overridden. */
    ConnectionHandler disconnectHandler;

    /** Function that will be called when we lose a connection to a
        remote service provider.
    */
    virtual void onDisconnect(const std::string & source)
    {
        if (disconnectHandler)
            disconnectHandler(source);
    }

    /** Type of handler to override what we do when we get a message. */
    typedef std::function<void (std::string, std::vector<std::string>)>
    MessageHandler;

    /** Function to call when we get a message from a remote connection
        if handleMessage() is not overridden.
    */
    MessageHandler messageHandler;

    /** Handle a message from a remote service.  Source is the name of the
        service (this can be used to send something back).  Message is the
        content of the message.
    */
    virtual void handleMessage(const std::string & source,
                               const std::vector<std::string> & message)
    {
        if (messageHandler)
            messageHandler(source, message);
        else
            throw ML::Exception("need to override on messageHandler or handleMessage");
    }

private:
    /** Are we connected? */
    bool connected;

    /** Common zeromq context for all connections. */
    std::shared_ptr<zmq::context_t> zmqContext;

    /** Configuration service from where we learn where to connect. */
    std::shared_ptr<ConfigurationService> config;

    /** Class of service we're connecting to. */
    std::string serviceClass;

    /** Name of the endpoint on the service we're connecting to. */
    std::string endpointName;

    /** Identity for our zeromq socket. */
    std::string identity;

    typedef ML::Spinlock Lock;

    /** Lock to be used when modifying the list of connections. */
    mutable Lock connectionsLock;

    /** List of currently connected connections. */
    std::map<std::string, std::unique_ptr<ZmqNamedClientBusProxy> > connections;

    /** Current watch on the list of service providers. */
    ConfigurationService::Watch serviceProvidersWatch;

    /** Queue of operations to perform asynchronously from our own thread. */

    /** Callback that will be called when the list of service providers has changed. */
    void onServiceProvidersChanged(const std::string & path)
    {
        using namespace std;
        //cerr << "onServiceProvidersChanged(" << path << ")" << endl;

        // The list of service providers has changed

        vector<string> children
            = config->getChildren(path, serviceProvidersWatch);
        for (auto c: children) {
            Json::Value value = config->getJson(path + "/" + c);
            std::string name = value["serviceName"].asString();
            std::string path = value["servicePath"].asString();

            watchServiceProvider(name, path);
        }
    }

    /** Call this to watch for a given service provider. */
    void watchServiceProvider(const std::string & name, const std::string & path)
    {
        using namespace std;

        std::unique_lock<Lock> guard(connectionsLock);

        vector<string> newConnections;

        auto & c = connections[name];
        if (c) {
            // already connected
            return;
        }
        else {
            try {
                std::unique_ptr<ZmqNamedClientBusProxy> newClient
                    (new ZmqNamedClientBusProxy(zmqContext));
                newClient->init(config, identity);

#if 0 // disabled here due to lock nesting problems... should be fixed
                newClient->connectHandler = [=] (std::string s)
                    {
                        // TODO: chain in so that we know it's now around
                        this->onConnect(s);
                    };

                newClient->disconnectHandler = [=] (std::string s)
                    {
                        // TODO: chain in so that we know it's not around any more
                        this->onDisconnect(s);
                    };
#endif

                newClient->connect(path + "/" + endpointName);
                newClient->messageHandler = [=] (const std::vector<std::string> & msg)
                    {
                        this->handleMessage(name, msg);
                    };
                //newClient->debug(true);

                c.reset(newClient.release());

                // Add it to our message loop so that it can process messages
                addSource("ZmqMultipleNamedClientBusProxy child " + name, *c);

                newConnections.push_back(name);
            } catch (...) {
                connections.erase(name);
                throw;
            }
        }

        guard.unlock();
#if 1 // patch for lock nesting problems... should be fixed
        for (auto c: newConnections)
        {
            onConnect(c);
        }
#endif
        // cerr << "+++watch service provider returning " << endl;

    }

};



} // namespace Datacratic

#endif /* __service__zmq_endpoint_h__ */<|MERGE_RESOLUTION|>--- conflicted
+++ resolved
@@ -960,13 +960,8 @@
         //using namespace std;
         std::lock_guard<ZmqEventSource::SocketLock> guard(socketLock_);
 
-<<<<<<< HEAD
         if (connectionState != CONNECTED)
             std::cerr << "trying to send on an unconnected socket\n";
-=======
-        //ExcCheckEqual(connectionState, CONNECTED,
-        //        "Trying to send on an unconnected socket.");
->>>>>>> b0bb7b24
 
         Datacratic::sendMessage(socket(), std::forward<Args>(args)...);
     }
